package mikera.arrayz.impl;

import java.nio.DoubleBuffer;
import java.util.ArrayList;
import java.util.Arrays;
import java.util.Iterator;
import java.util.List;

import mikera.arrayz.Array;
import mikera.arrayz.Arrayz;
import mikera.arrayz.INDArray;
import mikera.arrayz.ISparse;
import mikera.matrixx.AMatrix;
import mikera.matrixx.Matrix;
import mikera.matrixx.Matrixx;
import mikera.matrixx.impl.VectorMatrixMN;
import mikera.util.Maths;
import mikera.vectorz.AScalar;
import mikera.vectorz.AVector;
import mikera.vectorz.IOperator;
import mikera.vectorz.Op;
import mikera.vectorz.Ops;
import mikera.vectorz.Scalar;
import mikera.vectorz.Tools;
import mikera.vectorz.Vector;
import mikera.vectorz.Vectorz;
import mikera.vectorz.impl.SingleDoubleIterator;
import mikera.vectorz.util.ErrorMessages;
import mikera.vectorz.util.IntArrays;
import mikera.vectorz.util.LongArrays;
/**
 * Abstract base class for INDArray implementations
 * 
 * Contains generic implementations for most INDArray operations, enabling new INDArray implementations
 * to inherit these (at least until more optimised implementations can be written).
 * 
 * Most INDArray instances should ultimately inherit from AbstractArray
 * 
 * @author Mike
 * @param <T> The type of array slices
 */
public abstract class AbstractArray<T> implements INDArray, Iterable<T> {
	private static final long serialVersionUID = -958234961396539071L;

	public abstract double get();
	
	public abstract double get(int x);
	
	public abstract double get(int x, int y);
	
	@Override
	public int getShape(int dim) {
		return getShape()[dim];
	}
	
	@Override
	public int[] getShapeClone() {
		int n=dimensionality();
		int[] sh=new int[n];
		for (int i=0; i<n; i++) {
			sh[i]=getShape(i);
		}
		return sh;
	}
	
	
	@Override
	public long[] getLongShape() {
		return LongArrays.copyOf(getShape());
	}
	
	@Override
	public boolean epsilonEquals(INDArray a) {
		return epsilonEquals(a,Vectorz.TEST_EPSILON);
	}
	
	@Override
	public boolean epsilonEquals(INDArray a, double epsilon) {
		if (dimensionality()==0) {
			double d=get()-a.get();
			return (Math.abs(d)<=epsilon);
		} else {
			int sc=sliceCount();
			if (a.sliceCount()!=sc) return false;
			for (int i=0; i<sc; i++) {
				INDArray s=slice(i);
				if (!s.epsilonEquals(a.slice(i),epsilon)) return false;
			}			
			return true;
		}
	}
	
	@Override
	public boolean isBoolean() {
		if (dimensionality()==0) return Tools.isBoolean(get());
		int sc=sliceCount();
		for (int i=0; i<sc; i++) {
			INDArray s=slice(i);
			if (!s.isBoolean()) return false;
		}
		return true;
	}
	
	@Override
	public boolean isSparse() {
		return (this instanceof ISparse);
	}
	
	@Override
	public boolean isDense() {
		return (this instanceof IDense);
	}
	
	@Override
	public boolean isMutable() {
		int n=sliceCount();
		for (int i=0; i<n; i++) {
			if (slice(i).isMutable()) return true;
		}
		return false;
	}

	@Override
	public boolean isFullyMutable() {
		int n=sliceCount();
		for (int i=0; i<n; i++) {
			if (!slice(i).isFullyMutable()) return false;
		}
		return true;	
	}
	
	@Override
	public void applyOp(Op op) {
		int n=sliceCount();
		for (int i=0; i<n; i++) {
			slice(i).applyOp(op);
		}
	}

	@Override
	public void applyOp(IOperator op) {
		int n=sliceCount();
		for (int i=0; i<n; i++) {
			slice(i).applyOp(op);
		}
	}
	

	@Override
	public void multiply(double d) {
		int n=sliceCount();
		for (int i=0; i<n; i++) {
			slice(i).multiply(d);
		}
	}

	@Override
	public boolean isElementConstrained() {
		int n=sliceCount(); 
		for (int i=0; i<n; i++) {
			if (slice(i).isElementConstrained()) return true;
		}
		return false;
	}
	
	@Override
	public boolean isSameShape(INDArray a) {
		int dims=dimensionality();
		if (dims!=a.dimensionality()) return false;
		for (int i=0; i<dims; i++) {
			if (getShape(i)!=a.getShape(i)) return false;
		}
		return true;
	}
	
	@Override
	public AVector asVector() {
		if (this instanceof IDenseArray) {
			IDenseArray a=(IDenseArray) this;
			return Vectorz.wrap(a.getArray(), a.getArrayOffset(), (int)elementCount());
		}
		int n=sliceCount();
		AVector result=slice(0).asVector();
		for (int i=1; i<n; i++) {
			result=result.join(slice(i).asVector());
		}
		return result;
	}
	
	@Override
	public void setElements(double[] values, int offset) {
		setElements(values,offset,(int)elementCount());
	}
	
	@Override
	public void setElements(double[] values, int offset, int length) {
		int n=sliceCount();
		int ss=(int)(slice(0).elementCount());
		for (int i=0; i<n; i++) {
			slice(i).setElements(values, offset+i*ss, ss);
		}
	}
	
	@Override
	public boolean isZero() {
		if (dimensionality()==0) return get()==0.0;
		int sc=sliceCount();
		for (int i=0; i<sc; i++) {
			INDArray s=slice(i);
			if (!s.isZero()) return false;
		}
		return true;
	}
	
	@Override
	public INDArray ensureMutable() {
		if (isFullyMutable()&&!isView()) return this;
		return clone();
	}
	
	@Override
	public void fill(double value) {
		if (dimensionality()==0) {
			set(value);
		} else {
			int sc=sliceCount();
			for (int i=0; i<sc; i++) {
				INDArray s=slice(i);
				s.fill(value);
			}			
		}
	}
	
	@Override
	public INDArray innerProduct(double a) {
		INDArray result=clone();
		result.scale(a);
		return result;
	}
	
	@Override
	public INDArray innerProduct(INDArray a) {
		int dims=dimensionality();
		switch (dims) {
			case 0: {
				a=a.clone();
				a.scale(get());
				return a;
			}
			case 1: {
				return toVector().innerProduct(a);
			}
			case 2: {
				return Matrix.create(this).innerProduct(a);
			}
		}
		int sc=sliceCount();
		ArrayList<INDArray> sips=new ArrayList<INDArray>();
		for (int i=0; i<sc; i++) {
			sips.add(slice(i).innerProduct(a));
		}
		return SliceArray.create(sips);
	}
	
	@Override
	public INDArray innerProduct(AScalar s) {
		return innerProduct(s.get());
	}
	
	@Override
	public INDArray innerProduct(AVector a) {
		return innerProduct((INDArray) a);
	}
	
	@Override
	public INDArray outerProduct(INDArray a) {
		ArrayList<INDArray> al=new ArrayList<INDArray>();
		for (Object s:this) {
			if (s instanceof INDArray) {
				al.add(((INDArray)s).outerProduct(a));
			} else {
				double x=Tools.toDouble(s);
				INDArray sa=a.clone();
				sa.scale(x);
				al.add(sa);
			}
		}
		return Arrayz.create(al);
	}
	
	@Override
	public INDArray getTranspose() {
		return getTransposeCopy();
	}
	
	@Override
	public INDArray getTransposeView() {
		throw new UnsupportedOperationException();
	}
	
	@Override
	public INDArray getTransposeCopy() {
		Array nd=Array.create(this);
		return nd.getTransposeView();
	}
	
	public final void scale(double d) {
		multiply(d);
	}
	
	@Override
	public void scaleAdd(double factor, double constant) {
		multiply(factor);
		add(constant);
	}

	public void set(double value) {
		set(new int[0],value);
	}
	public void set(int x, double value) {
		set(new int[] {x},value);
	}
	public void set(int x, int y, double value) {
		set(new int[] {x,y},value);	
	}
	public void set (INDArray a) {
		int tdims=this.dimensionality();
		int adims=a.dimensionality();
		if (adims<tdims) {
			int sc=sliceCount();
			for (int i=0; i<sc; i++) {
				INDArray s=slice(i);
				s.set(a);
			}
		} else if (adims==tdims) {
			if (tdims==0) {
				set(a.get());
				return;
			}
			int sc=sliceCount();
			for (int i=0; i<sc; i++) {
				INDArray s=slice(i);
				s.set(a.slice(i));
			}
		} else {
			throw new IllegalArgumentException(ErrorMessages.incompatibleShapes(this, a));
		}
	}
	
	@Override
	public void clamp(double min, double max) {
		if (dimensionality()==0) {
			set(Maths.bound(get(), min, max));
			return;
		}
		
		int len=sliceCount();
		for (int i = 0; i < len; i++) {
			slice(i).clamp(min, max);
		}
	}
	
	public void set(Object o) {
		if (o instanceof INDArray) {set((INDArray)o); return;}
		if (o instanceof Number) {
			set(((Number)o).doubleValue()); return;
		}
		if (o instanceof Iterable<?>) {
			int i=0;
			for (Object ob: ((Iterable<?>)o)) {
				slice(i).set(ob);
			}
			return;
		}
		if (o instanceof double[]) { 
			setElements((double[])o);
			return;
		}
		throw new UnsupportedOperationException("Can't set to value for "+o.getClass().toString());		
	}
	
	public void setElements(double[] values) {
		setElements(values,0,values.length);
	}
	
	public void square() {
		applyOp(Ops.SQUARE);
	}
	
	public INDArray squareCopy() {
		INDArray r=clone();
		r.square();
		return r;
	}
	
	@Override
	public Iterator<T> iterator() {
		return new SliceIterator<T>(this);
	}
	
	@Override
	public Iterator<Double> elementIterator() {
		if (dimensionality()==0) {
			return new SingleDoubleIterator(get());
		} else {
			return new SliceElementIterator(this);
		}
	}
	
	public boolean equals(Object o) {
		if (!(o instanceof INDArray)) return false;
		return equals((INDArray)o);
	}
	
	@Override
	public boolean equalsArray(double[] data) {
		if (data.length!=elementCount()) return false;
		return equalsArray(data,0);
	}

	@Override
	public int hashCode() {
		return asVector().hashCode();
	}
	
	@Override
	public String toString() {
		if (dimensionality()==0) {
			return Double.toString(get());
		}
		
		StringBuilder sb=new StringBuilder();
		int length=sliceCount();
		sb.append('[');
		if (length>0) {
			sb.append(slice(0).toString());
			for (int i = 1; i < length; i++) {
				sb.append(',');
				sb.append(slice(i).toString());
			}
		}
		sb.append(']');
		return sb.toString();
	}
	
	@Override
	public INDArray clone() {
		return Arrayz.create(this);
	}
	
	@Override
	public INDArray copy() {
		if (!isMutable()) return this;
		return clone();
	}
	
	@Override
	public INDArray scaleCopy(double d) {
		INDArray r=clone();
		r.scale(d);
		return r;
	}
	
	@Override
	public INDArray negateCopy() {
		INDArray r=clone();
		r.negate();
		return r;
	}
	
	@Override
	public boolean equals(INDArray a) {
		int dims=dimensionality();
		if (a.dimensionality()!=dims) return false;
		if (dims==0) {
			return (get()==a.get());
		} else if (dims==1) {
			return equals(a.asVector());
		} else {
			int sc=sliceCount();
			for (int i=0; i<sc; i++) {
				if (!slice(i).equals(a.slice(i))) return false;
			}
		}
		return true;
	}
	
	public boolean equals(AVector a) {
		if (dimensionality()!=1) return false;
		int sc=sliceCount();
		if (a.length()!=sc) return false;
		for (int i=0; i<sc; i++) {
			if (!(get(i)==a.unsafeGet(i))) return false;
		}
		return true;
	}
	
	@Override
	public boolean equalsArray(double[] data, int offset) {
		int dims=dimensionality();
		if (dims==0) {
			return (data[offset]==get());
		} else if (dims==1) {
			return asVector().equalsArray(data, offset);
		} else {
			int sc=sliceCount();
			int skip=(int) slice(0).elementCount();
			for (int i=0; i<sc; i++) {
				if (!slice(i).equalsArray(data,offset+i*skip)) return false;
			}
		}
		return true;
	}
	
	@Override
	public void add(INDArray a) {
		int n=sliceCount();
		int na=a.sliceCount();
		int dims=dimensionality();
		int adims=a.dimensionality();
		if (dims==adims) {
			if (n!=na) throw new IllegalArgumentException(ErrorMessages.incompatibleShapes(this, a));
			for (int i=0; i<n; i++) {
				slice(i).add(a.slice(i));
			}
		} else if (adims<dims) {
			for (int i=0; i<n; i++) {
				slice(i).add(a);
			}	
		} else {
			throw new IllegalArgumentException(ErrorMessages.incompatibleShapes(this, a));
		}
	}
	
	@Override
	public void add(double a) {
		int dims=dimensionality();
		if (dims ==0) {
			set(a+get());
		} else {
			int n=sliceCount();
			for (int i=0; i<n; i++) {
				slice(i).add(a);
			}	
		}
	}
	
	@Override
	public void addAt(int i, double v) {
		int ss=(int)(elementCount()/sliceCount());
		int s=i/ss;
		slice(s).addAt(i-s*ss, v);
	}
	
	@Override
	public INDArray addCopy(INDArray a) {
		INDArray r=this.clone();
		r.add(a);
		return r;
	}
	
	@Override
	public void addToArray(double[] data, int offset) {
		int dims=dimensionality();
		if (dims ==0) {
			data[offset]+=get();
		} else {
			int n=sliceCount();
			INDArray s0=slice(0);
			int ec=(int) s0.elementCount();
			s0.addToArray(data, offset);
			for (int i=1; i<n; i++) {
				slice(i).addToArray(data, offset+i*ec);
			}	
		}
	}
	
	@Override 
	public void pow(double exponent) {
		int dims=dimensionality();
		if (dims ==0) {
			set(Math.pow(get(), exponent));
		} else {
			int n=sliceCount();
			for (int i=0; i<n; i++) {
				slice(i).pow(exponent);
			}	
		}
	}
	
	@Override
	public void sub(double a) {
		add(-a);
	}
	
	@Override
	public INDArray subCopy(INDArray a) {
		INDArray r=this.clone();
		r.sub(a);
		return r;
	}
	
	@Override
	public void multiply(INDArray a) {
		int dims=dimensionality();
		if (dims==0) {set(get()*a.get()); return;}
		int adims=a.dimensionality();
		if (adims==0) {multiply(a.get()); return;}
		
		int n=sliceCount();
		int na=a.sliceCount();
		if (dims==adims) {
			if (n!=na) throw new IllegalArgumentException(ErrorMessages.incompatibleShapes(this, a));
			for (int i=0; i<n; i++) {
				slice(i).multiply(a.slice(i));
			}
		} else if (adims<dims) {
			for (int i=0; i<n; i++) {
				slice(i).multiply(a);
			}	
		} else {
			throw new IllegalArgumentException(ErrorMessages.incompatibleShapes(this, a));
		}
	}
	
	@Override
	public void divide(INDArray a) {
		int dims=dimensionality();
		if (dims==0) {set(get()/a.get()); return;}
		int adims=a.dimensionality();
		if (adims==0) {scale(1.0/a.get()); return;}
		
		int n=sliceCount();
		int na=a.sliceCount();
		if (dims==adims) {
			if (n!=na) throw new IllegalArgumentException(ErrorMessages.incompatibleShapes(this, a));
			for (int i=0; i<n; i++) {
				slice(i).divide(a.slice(i));
			}
		} else if (adims<dims) {
			for (int i=0; i<n; i++) {
				slice(i).divide(a);
			}	
		} else {
			throw new IllegalArgumentException(ErrorMessages.incompatibleShapes(this, a));
		}
	}
	
	@Override
	public void divide(double factor) {
		multiply(1.0/factor);
	}
	
	@Override
	public long nonZeroCount() {
		if (dimensionality()==0) {
			return (get()==0.0)?0:1;
		}
		long result=0;
		int n=sliceCount();
		for (int i=0; i<n; i++) {
			result+=slice(i).nonZeroCount();
		}
		return result;
	}
	
	public double density() {
		return ((double)nonZeroCount())/elementCount();
	}
	
	@Override
	public double elementSum() {
		if (dimensionality()==0) {
			return get();
		}
		double result=0;
		int n=sliceCount();
		for (int i=0; i<n; i++) {
			result+=slice(i).elementSum();
		}
		return result;
	}
	
	@Override
	public double elementMax(){
		if (dimensionality()==0) {
			return get();
		}
		double result=-Double.MAX_VALUE;
		int n=sliceCount();
		for (int i=0; i<n; i++) {
			double v=slice(i).elementMax();
			if (v>result) result=v;
		}
		return result;	
	}
	
	@Override
	public boolean elementsEqual(double value) {
		if (dimensionality()==0) {
			return get()==value;
		}
		int n=sliceCount();
		for (int i=0; i<n; i++) {
			if (!slice(i).elementsEqual(value)) return false;
		}
		return true;			
	}
	
	@Override
	public double elementMin(){
		if (dimensionality()==0) {
			return get();
		}
		double result=Double.MAX_VALUE;
		int n=sliceCount();
		for (int i=0; i<n; i++) {
			double v=slice(i).elementMin();
			if (v<result) result=v;
		}
		return result;
	}
	
	@Override
	public double elementSquaredSum() {
		if (dimensionality()==0) {
			double value=get();
			return value*value;
		}
		double result=0;
		int n=sliceCount();
		for (int i=0; i<n; i++) {
			result+=slice(i).elementSquaredSum();
		}
		return result;
	}


	@Override
	public void sub(INDArray a) {
		int n=sliceCount();
		int na=a.sliceCount();
		int dims=dimensionality();
		int adims=a.dimensionality();
		if (dims==adims) {
			if (n!=na) throw new IllegalArgumentException(ErrorMessages.incompatibleShapes(this, a));
			for (int i=0; i<n; i++) {
				slice(i).sub(a.slice(i));
			}
		} else if (adims<dims) {
			for (int i=0; i<n; i++) {
				slice(i).sub(a);
			}	
		} else {
			throw new IllegalArgumentException(ErrorMessages.incompatibleShapes(this, a));
		}	
	}
	
	@Override
	public void negate() {
		multiply(-1.0);
	}
	
	@Override
	public void reciprocal() {
		if (dimensionality()==0) {
			set(1.0/get());
		} else {
			int sc=sliceCount();
			for (int i=0; i<sc; i++) {
				slice(i).reciprocal();
			}
		}
	}
	
	@Override
	public void abs() {
		if (dimensionality()==0) {
			set(Math.abs(get()));
		} else {
			int sc=sliceCount();
			for (int i=0; i<sc; i++) {
				slice(i).abs();
			}
		}
	}
	
	@Override
	public void sqrt() {
		if (dimensionality()==0) {
			set(Math.sqrt(get()));
		} else {
			int sc=sliceCount();
			for (int i=0; i<sc; i++) {
				slice(i).sqrt();
			}
		}
	}
	
	@Override
	public void log() {
		if (dimensionality()==0) {
			set(Math.log(get()));
		} else {
			int sc=sliceCount();
			for (int i=0; i<sc; i++) {
				slice(i).log();
			}
		}
	}
	
	@Override
	public void exp() {
		if (dimensionality()==0) {
			set(Math.exp(get()));
		} else {
			int sc=sliceCount();
			for (int i=0; i<sc; i++) {
				slice(i).exp();
			}
		}
	}
	
	@Override
	public void signum() {
		if (dimensionality()==0) {
			set(Math.signum(get()));
		} else {
			int sc=sliceCount();
			for (int i=0; i<sc; i++) {
				slice(i).signum();
			}
		}
	}
	
	
	@Override
	public INDArray reshape(int... targetShape) {
		return Arrayz.createFromVector(asVector(), targetShape);
	}
<<<<<<< HEAD

=======
	
	@Override
	public INDArray reorder(int dim, int[] order) {
		int dims=dimensionality();
		if ((dim<0)||(dim>=dims)) throw new IndexOutOfBoundsException(ErrorMessages.invalidDimension(this, dim));
		ArrayList<INDArray> al=new ArrayList<INDArray>();
		for (int i : order) {
			al.add(slice(dim,i));
		}
		int n=al.size();
		int[] shp=this.getShapeClone();
		shp[dim]=n;

		if (dims==2) {
			if (dim==0) {
				return VectorMatrixMN.create(al,shp);
			}
		}
		if (dim==0) {
			return SliceArray.create(al,shp);
		} else {
			Array a=Array.newArray(shp);
			for (int i=0; i<n; i++) {
				a.slice(dim, i).set(al.get(i));
			}
			return a;
		}
	}	
	
	@Override
	public INDArray reorder(int[] order) {
		return reorder(0,order);
	}
	
	@SuppressWarnings("unchecked")
	@Override
	public List<T> getSlices() {
		return (List<T>)getSlices(0);
	}
>>>>>>> f89b2df9
	
	@Override
	public List<?> getSlices(int dimension) {
		int l=getShape(dimension);
		ArrayList<INDArray> al=new ArrayList<INDArray>(l);
		for (int i=0; i<l; i++) {
			al.add(slice(dimension,i));
		}
		return al;	
	}
	
	@Override
	public List<?> getSlices() {
		int n=sliceCount();
		ArrayList<Object> al=new ArrayList<Object>(n);
		for (int i=0; i<n; i++) {
			al.add(slice(i));
		}
		return al;
	}
	
	@Override
	public List<INDArray> getSliceViews() {
		int n=sliceCount();
		ArrayList<INDArray> al=new ArrayList<INDArray>(n);
		for (int i=0; i<n; i++) {
			al.add(slice(i));
		}
		return al;
	}
	
	@Override
	public INDArray subArray(int[] offsets, int[] shape) {
		int n=dimensionality();
		if (offsets.length!=n) throw new IllegalArgumentException(ErrorMessages.invalidIndex(this, offsets));
		if (shape.length!=n) throw new IllegalArgumentException(ErrorMessages.invalidIndex(this, offsets));
		
		int[] thisShape=this.getShape();
		if (IntArrays.equals(shape, thisShape)) {
			if (IntArrays.isZero(offsets)) {
				return this;
			} else {
				throw new IllegalArgumentException("Invalid subArray offsets");
			}
		}
		
		ArrayList<INDArray> al=new ArrayList<INDArray>();
		int endIndex=offsets[0]+shape[0];
		int[] zzoffsets=IntArrays.removeIndex(offsets, 0);
		int[] zzshape=IntArrays.removeIndex(shape, 0);
		for (int i=offsets[0]; i<endIndex; i++) {
			al.add(slice(i).subArray(zzoffsets, zzshape));
		}
		return SliceArray.create(al);
	}
	
	@Override
	public INDArray join(INDArray a, int dimension) {
		return JoinedArray.join(this,a,dimension);
	}
	
	@Override
	public INDArray rotateView(int dimension, int shift) {
		int dlen=getShape(dimension);
		int n=dimensionality();
		
		shift = Maths.mod(shift,dlen);
		if (shift==0) return this;
		
		int[] off=new int[n];
		int[] shp=getShapeClone();
		
		shp[dimension]=shift;
		INDArray right=subArray(off,shp);
		shp[dimension]=dlen-shift;
		off[dimension]=shift;
		INDArray left=subArray(off,shp);
		return left.join(right,dimension);
	}
	
	@Override
	public Vector toVector() {
		int n=(int)elementCount();
		double[] data=new double[n];
		this.getElements(data, 0);
		return Vector.wrap(data);
	}
	
	@Override
	public Array toArray() {
		return Array.create(this);
	}
	
	@Override
	public List<Double> asElementList() {
		return asVector().asElementList();
	}

	
	@Override
	public void getElements(double[] dest, int offset) {
		if (dimensionality()==0) {
			dest[offset]=get();
			return;
		}
		int sc=sliceCount();
		for (int i=0; i<sc; i++) {
			INDArray s=slice(i);
			s.getElements(dest,offset);
			offset+=s.elementCount();
		}
	}
	
	@Override
	public void copyTo(double[] arr) {
		getElements(arr,0);
	}
	
	@Override
	public void toDoubleBuffer(DoubleBuffer dest) {
		int sc=sliceCount();
		for (int i=0; i<sc; i++) {
			INDArray s=slice(i);
			s.toDoubleBuffer(dest);
		}
	}

	@Override
	public double[] toDoubleArray() {
		double[] result=Array.createStorage(this.getShape());
		if (this.isSparse()) {
			addToArray(result,0);
		} else {
			getElements(result,0);
		}
		return result;
	}
	
	@Override
	public double[] asDoubleArray() {
		return null;
	}
	
	@Override
	public INDArray[] toSliceArray() {
		int n=sliceCount();
		INDArray[] al=new INDArray[n];
		for (int i=0; i<n; i++) {
			al[i]=slice(i);
		}
		return al;
	}
	
	@Override
	public INDArray broadcast(int... targetShape) {
		int dims=dimensionality();
		int tdims=targetShape.length;
		if (tdims<dims) {
			throw new IllegalArgumentException(ErrorMessages.incompatibleBroadcast(this, targetShape));
		} else if (dims==tdims) {
			if (IntArrays.equals(targetShape, this.getShape())) return this;
			throw new IllegalArgumentException(ErrorMessages.incompatibleBroadcast(this, targetShape));
		} else {
			int n=targetShape[0];
			INDArray s=broadcast(Arrays.copyOfRange(targetShape, 1, tdims));
			return SliceArray.repeat(s,n);
		}
	}
	
	@Override
	public INDArray immutable() {
		if (!isMutable()) return this;
		return ImmutableArray.create(this);
	}
	
	@Override
	public INDArray mutable() {
		if (isFullyMutable()) return this;
		return clone();
	}
	
	@Override
	public final INDArray mutableClone() {
		return clone();
	}
	
	@Override
	public INDArray sparse() {
		int dims=dimensionality();
		if (dims==0) return this;
		if (dims==1) {
			if (this instanceof ISparse) return this;
			return Vectorz.createSparse(this.asVector());
		}
		if (dims==2) {
			if (this instanceof ISparse) return this;
			return Matrixx.createSparse(this.getSliceViews());
		}
		int n=this.sliceCount();
		List<INDArray> sls=this.getSliceViews();
		for (int i=0; i<n; i++) {
			sls.set(i,sls.get(i).sparse());
		}
		return SliceArray.create(sls);
	}
	
	@Override
	public INDArray dense() {
		if (this instanceof IDense) return this;
		int dims=dimensionality();
		if (dims==0) {
			if (this instanceof AScalar) return this;
			return Scalar.create(get());
		}
		if (dims==1) {
			return Vector.create(this);
		}
		if (dims==2) {
			return Matrix.create(this);
		}
		return Array.create(this);
	}
	
	@Override
	public INDArray sparseClone() {
		int dims=dimensionality();
		if (dims==0) return this;
		if (dims==1) {
			return Vectorz.createSparseMutable(this.asVector());
		}
		if (dims==2) {
			if (this instanceof AMatrix) return Matrixx.createSparseRows((AMatrix)this);
			return Matrixx.createSparseRows(this);
		}
		int n=this.sliceCount();
		List<INDArray> sls=this.getSliceViews();
		for (int i=0; i<n; i++) {
			sls.set(i,sls.get(i).sparseClone());
		}
		return SliceArray.create(sls);
	}
	
	@Override
	public INDArray broadcastLike(INDArray target) {
		return broadcast(target.getShape());
	}
	
	@Override
	public INDArray broadcastCloneLike(INDArray target) {
		INDArray r=this;
		if (r.dimensionality()<target.dimensionality()) r=r.broadcastLike(target);
		return r.clone();
	}
	
	@Override
	public void validate() {
		// TODO: any generic validation?
	}


}<|MERGE_RESOLUTION|>--- conflicted
+++ resolved
@@ -838,9 +838,6 @@
 	public INDArray reshape(int... targetShape) {
 		return Arrayz.createFromVector(asVector(), targetShape);
 	}
-<<<<<<< HEAD
-
-=======
 	
 	@Override
 	public INDArray reorder(int dim, int[] order) {
@@ -874,13 +871,7 @@
 	public INDArray reorder(int[] order) {
 		return reorder(0,order);
 	}
-	
-	@SuppressWarnings("unchecked")
-	@Override
-	public List<T> getSlices() {
-		return (List<T>)getSlices(0);
-	}
->>>>>>> f89b2df9
+
 	
 	@Override
 	public List<?> getSlices(int dimension) {
